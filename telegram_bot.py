import os
import os.path
import logging
from datetime import datetime
from dotenv import load_dotenv
from sqlalchemy.sql.expression import update
from telegram import Update
from telegram.ext import Application, CommandHandler, ContextTypes, ConversationHandler, MessageHandler, filters
import validators

from src.email_sender import send_email
from src.web_scraper import get_website_content
from src.epub_converter import convert_to_epub
from sqlalchemy import create_engine, Column, Integer, String, DateTime, inspect, text
from sqlalchemy.orm import sessionmaker,declarative_base

# Enable logging
logging.basicConfig(
    format="%(asctime)s - %(name)s - %(levelname)s - %(message)s", level=logging.INFO
)
logger = logging.getLogger(__name__)

# Add at the top of the file with other states
EMAIL = 0
IMAGE_LINKS = 1

# Database setup
Base = declarative_base()
engine = create_engine('sqlite:///users.db')
Session = sessionmaker(bind=engine)


class Article(Base):
    __tablename__ = 'articles'
    id = Column(Integer, primary_key=True)
    user_id = Column(Integer)
    article_url = Column(String)
    timestamp = Column(DateTime, default=datetime.utcnow)
    epub_path = Column(String)
    
    
class User(Base):
    __tablename__ = 'users'
    user_id = Column(Integer, primary_key=True)
    kindle_email = Column(String)
    username = Column(String)
    first_name = Column(String)
    last_name = Column(String)
    last_book_received_date = Column(String)
    preserve_image_links = Column(Integer, default=0)  # SQLite uses INTEGER for boolean


# Load environment variables
load_dotenv()
TOKEN = os.getenv('TELEGRAM_TOKEN')
ADMIN_ID = os.getenv('ADMIN_ID')



async def update_user(user_data, email=None):
    """Helper function to update or insert user data."""
    session = Session()
    user = session.query(User).filter_by(user_id=user_data.id).first()
    if not user:
        user = User(
            user_id=user_data.id,
            username=user_data.username,
            first_name=user_data.first_name,
            last_name=user_data.last_name
        )
    else:
        user.username = user_data.username
        user.first_name = user_data.first_name
        user.last_name = user_data.last_name
    if email:
        user.kindle_email = email
    session.add(user)
    session.commit()
    session.close()


async def start(update: Update, context: ContextTypes.DEFAULT_TYPE):
    """Send a message when the command /start is issued."""
    logger.info(f"User {update.effective_user.id} started the bot")
    await update_user(update.effective_user)
    await update.message.reply_text(
        'Hi! Use /config to set up your Kindle email. Use /settings to view all your settings and /imagelinks to toggle image link preservation. Afterwards just send me any article link to process.')

async def cancel(update: Update, context: ContextTypes.DEFAULT_TYPE):
    """Cancel the conversation."""
    logger.info(f"User {update.effective_user.id} canceled the operation")
    await update.message.reply_text('Operation canceled.')
    return ConversationHandler.END


async def delete_email(update: Update, context: ContextTypes.DEFAULT_TYPE):
    """Delete the user's Kindle email address from the database."""
    user_id = update.effective_user.id
    logger.info(f"User {user_id} requested email deletion")
    
    session = Session()
    user = session.query(User).filter_by(user_id=user_id).first()
    
    if not user or not user.kindle_email:
        session.close()
        await update.message.reply_text('You do not have a Kindle email configured.')
        return ConversationHandler.END
    
    # Set kindle_email to None
    user.kindle_email = None
    session.commit()
    session.close()
    
    logger.info(f"Successfully deleted email for user {user_id}")
    await update.message.reply_text('Your Kindle email address has been removed.')
    return ConversationHandler.END


async def config(update: Update, context: ContextTypes.DEFAULT_TYPE):
    """Start the email collection process."""
    user_id = update.effective_user.id
    logger.debug(f"User {user_id} started email configuration")
    await update_user(update.effective_user)
    session = Session()
    user = session.query(User).filter_by(user_id=user_id).first()
    message = 'Please enter your Kindle email address.'
    if user and user.kindle_email:
        message = f'Your current Kindle email is: {user.kindle_email}\n\nEnter a new email to update.\nUse /delete to remove your email address.\nOr /cancel.'

        logger.debug(f"User {user_id} has existing email: {user.kindle_email}")
    session.close()
    await update.message.reply_text(message)
    logger.debug(f"User {user_id} entering EMAIL state")
    return EMAIL


async def settings(update: Update, context: ContextTypes.DEFAULT_TYPE):
    """Show current settings and allow modification."""
    user_id = update.effective_user.id
    logger.debug(f"User {user_id} requested settings")
    await update_user(update.effective_user)
    
    session = Session()
    user = session.query(User).filter_by(user_id=user_id).first()
    
    if not user:
        await update.message.reply_text('Please configure your settings first with /config')
        session.close()
        return ConversationHandler.END
    
    preserve_links = bool(user.preserve_image_links) if user.preserve_image_links is not None else False
    kindle_email = user.kindle_email or "Not configured"
    
    message = f"""Current Settings:
📧 Kindle Email: {kindle_email}
🖼️ Preserve Image Links: {'Yes' if preserve_links else 'No'}

Commands:
/config - Change Kindle email
/imagelinks - Toggle preserve image links setting
/cancel - Cancel operation"""
    
    session.close()
    await update.message.reply_text(message)
    return ConversationHandler.END


async def toggle_image_links(update: Update, context: ContextTypes.DEFAULT_TYPE):
    """Toggle the preserve image links setting."""
    user_id = update.effective_user.id
    logger.debug(f"User {user_id} toggling image links setting")
    await update_user(update.effective_user)
    
    session = Session()
    user = session.query(User).filter_by(user_id=user_id).first()
    
    if not user:
        await update.message.reply_text('Please configure your settings first with /config')
        session.close()
        return ConversationHandler.END
    
    # Toggle the setting
    current_setting = bool(user.preserve_image_links) if user.preserve_image_links is not None else False
    new_setting = not current_setting
    user.preserve_image_links = 1 if new_setting else 0
    
    session.commit()
    session.close()
    
    status = "enabled" if new_setting else "disabled"
    await update.message.reply_text(f'Image link preservation has been {status}.')
    logger.info(f"User {user_id} set preserve_image_links to {new_setting}")
    
    return ConversationHandler.END

async def is_url(update: Update, context: ContextTypes.DEFAULT_TYPE):
    """Check if the input is a URL."""
    text = update.message.text
    user_id = update.effective_user.id
    if validators.url(text):
        logger.debug(f"Received URL instead of email from user {user_id}")
        return True
    else:
        return False

async def process_email(update: Update, context: ContextTypes.DEFAULT_TYPE):
    """Process the received email and provide further instructions."""
    text = update.message.text
    user_id = update.effective_user.id

    if not text.endswith('@kindle.com'):
        # Check if the input looks like a URL
        if is_url(update, context):
            logger.debug(f"Received URL instead of email from user {user_id}")
            return await process_link(update, context)
        else:
            logger.debug(f"Invalid email format provided by user {user_id}: {text}")
            await update.message.reply_text('Please provide a valid Kindle email address (ending with @kindle.com)')
            return EMAIL

    logger.info(f"Processing email from user {user_id}: {text}")

    await update_user(update.effective_user, text)
    logger.info(f"Email successfully configured for user {user_id}: {text}")

    response = 'Thank you! Now please add to_kindle@gunneone.de to your approved sender list in your Kindle settings.'
    await update.message.reply_text(response)
    logger.info(f"User {user_id} completed email configuration")
    return ConversationHandler.END


async def process_link(update: Update, context: ContextTypes.DEFAULT_TYPE):
    """Process the Substack link."""
    url = context.args[0] if context.args else update.message.text
    try:
        # send typing chat action
        await context.bot.send_chat_action(update.effective_chat.id, 'typing')
        logger.info(f"Processing URL: {url}")
        content = get_website_content(url)
        if not content:
            raise Exception("Failed to retrieve content from URL")
        logger.info(f"Successfully retrieved content from URL: {url}")

        session = Session()
        user = session.query(User).filter_by(user_id=update.effective_user.id).first()

        if not user or not user.kindle_email:
            session.close()
            raise Exception("Please configure your Kindle email first using /config")

        # Get user's preserve image links preference
        preserve_image_links = bool(user.preserve_image_links) if user.preserve_image_links is not None else False
        session.close()

        ebook = convert_to_epub(content, preserve_image_links=preserve_image_links)
        logger.info("Successfully converted content to EPUB")

        send_email(user.kindle_email, ebook)

        # Save article record
        article = Article(
            user_id=update.effective_user.id,
            article_url=url,
            epub_path=ebook
        )
        session = Session()
        session.add(article)
        session.commit()
        session.close()

        username = update.effective_user.username or f"ID:{update.effective_user.id}"
        logger.info(f"Successfully sent EPUB '{content.Title}' to Kindle for user {username}")

        await update.message.reply_text('Article has been sent to your Kindle!')

        # Notify admin
        if ADMIN_ID:
            admin_message = f"Ebook '{content.Title}' sent to {username}."
            await context.bot.send_message(chat_id=ADMIN_ID, text=admin_message)
            if os.path.exists(ebook):
                await context.bot.send_document(chat_id=ADMIN_ID, document=open(ebook, 'rb'))
    except Exception as e:
        logger.error(f"Error processing URL {url}: {str(e)}")
        # print full stack trace
        logger.exception(e)
        await update.message.reply_text(f'Sorry, I couldn\'t retrieve your article for some reason. Maybe write the dev to investigate.')
    return ConversationHandler.END

def check_and_create_columns():
    """Check if all columns exist and create missing ones."""
    inspector = inspect(engine)
    for table in Base.metadata.tables.values():
        existing_columns = {col['name'] for col in inspector.get_columns(table.name)}
        for column in table.columns:
            if column.name not in existing_columns:
                with engine.begin() as connection:
                    connection.execute(text(f'ALTER TABLE {table.name} ADD COLUMN {column.name} {column.type}'))

def main():
    """Start the bot."""
    # Initialize database
    Base.metadata.create_all(engine)
    check_and_create_columns()

    application = Application.builder().token(TOKEN).build()

    # In the main function, modify the conversation handler:
    conv_handler = ConversationHandler(
        entry_points=[
            CommandHandler('config', config),
            CommandHandler('settings', settings),
            CommandHandler('imagelinks', toggle_image_links)
        ],
        states={
            EMAIL: [MessageHandler(filters.TEXT & ~filters.COMMAND, process_email)]
        },
        fallbacks=[
            CommandHandler("start", start),
            CommandHandler("config", config),
            CommandHandler("settings", settings),
            CommandHandler("imagelinks", toggle_image_links),
            CommandHandler("cancel", cancel),
            CommandHandler("delete", delete_email),
        ],
    )

    application.add_handler(conv_handler)
    application.add_handler(CommandHandler("start", start))
<<<<<<< HEAD
    application.add_handler(CommandHandler("settings", settings))
    application.add_handler(CommandHandler("imagelinks", toggle_image_links))
=======
    application.add_handler(CommandHandler("delete", delete_email))
>>>>>>> 6564551a
    application.add_handler(MessageHandler(filters.TEXT & ~filters.COMMAND, process_link))

    # Start the bot
    application.run_polling()


if __name__ == '__main__':
    main()<|MERGE_RESOLUTION|>--- conflicted
+++ resolved
@@ -326,12 +326,9 @@
 
     application.add_handler(conv_handler)
     application.add_handler(CommandHandler("start", start))
-<<<<<<< HEAD
     application.add_handler(CommandHandler("settings", settings))
     application.add_handler(CommandHandler("imagelinks", toggle_image_links))
-=======
     application.add_handler(CommandHandler("delete", delete_email))
->>>>>>> 6564551a
     application.add_handler(MessageHandler(filters.TEXT & ~filters.COMMAND, process_link))
 
     # Start the bot
